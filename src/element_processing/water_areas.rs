--- conflicted
+++ resolved
@@ -1,9 +1,5 @@
-use geo::{Contains, Intersects, LineString, Point, Polygon, Rect};
-<<<<<<< HEAD
-=======
 use std::time::Instant;
 
->>>>>>> 6e3406f1
 use crate::{
     block_definitions::WATER,
     cartesian::XZPoint,
@@ -60,19 +56,15 @@
         .map(|x| x.iter().map(|y| y.xz()).collect::<Vec<_>>()) // Added type annotation
         .collect();
 
-<<<<<<< HEAD
-    inverse_floodfill(max_x, max_z, outers, inners, editor, ground);
-=======
     inverse_floodfill(
         max_x,
         max_z,
         outers,
         inners,
         editor,
-        ground_level,
+        ground,
         start_time,
     );
->>>>>>> 6e3406f1
 }
 
 // Merges ways that share nodes into full loops
@@ -168,12 +160,8 @@
     outers: Vec<Vec<XZPoint>>,
     inners: Vec<Vec<XZPoint>>,
     editor: &mut WorldEditor,
-<<<<<<< HEAD
     ground: &Ground,
-=======
-    ground_level: i32,
     start_time: Instant,
->>>>>>> 6e3406f1
 ) {
     let min_x: i32 = 0;
     let min_z: i32 = 0;
@@ -194,11 +182,8 @@
         &outers,
         &inners,
         editor,
-<<<<<<< HEAD
         ground,
-=======
         start_time,
->>>>>>> 6e3406f1
     );
 }
 
@@ -208,11 +193,8 @@
     outers: &[Polygon],
     inners: &[Polygon],
     editor: &mut WorldEditor,
-<<<<<<< HEAD
     ground: &Ground,
-=======
     start_time: Instant,
->>>>>>> 6e3406f1
 ) {
     // Check if we've exceeded 25 seconds
     if start_time.elapsed().as_secs() > 25 {
@@ -264,11 +246,8 @@
                 &outers_intersects,
                 &inners_intersects,
                 editor,
-<<<<<<< HEAD
                 ground,
-=======
                 start_time,
->>>>>>> 6e3406f1
             );
         }
     }
