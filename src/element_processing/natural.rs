use crate::args::Args;
use crate::block_definitions::*;
use crate::bresenham::bresenham_line;
use crate::element_processing::tree::Tree;
use crate::floodfill::flood_fill_area;
use crate::osm_parser::ProcessedElement;
use crate::world_editor::WorldEditor;
use rand::Rng;

pub fn generate_natural(editor: &mut WorldEditor, element: &ProcessedElement, args: &Args) {
    if let Some(natural_type) = element.tags().get("natural") {
        if natural_type == "tree" {
            if let ProcessedElement::Node(node) = element {
                let x: i32 = node.x;
                let z: i32 = node.z;

                Tree::create(editor, (x, 1, z));
            }
        } else {
            let mut previous_node: Option<(i32, i32)> = None;
            let mut corner_addup: (i32, i32, i32) = (0, 0, 0);
            let mut current_natural: Vec<(i32, i32)> = vec![];

            // Determine block type based on natural tag
            let block_type: Block = match natural_type.as_str() {
                "scrub" | "grassland" | "wood" | "heath" | "tree_row" => GRASS_BLOCK,
                "sand" | "dune" => SAND,
                "beach" => {
                    let binding: String = "".to_string();
                    let surface = element.tags().get("surface").unwrap_or(&binding);
                    match surface.as_str() {
                        "gravel" => GRAVEL,
                        _ => SAND,
                    }
                }
                "wetland" | "water" => WATER,
                "bare_rock" => STONE,
                "glacier" => PACKED_ICE,
                "mud" => MUD,
                _ => GRASS_BLOCK,
            };

            let ProcessedElement::Way(way) = element else {
                return;
            };

            // Process natural nodes to fill the area
            for node in &way.nodes {
                let x: i32 = node.x;
                let z: i32 = node.z;

                if let Some(prev) = previous_node {
                    // Generate the line of coordinates between the two nodes
                    let bresenham_points: Vec<(i32, i32, i32)> =
                        bresenham_line(prev.0, 0, prev.1, x, 0, z);
                    for (bx, _, bz) in bresenham_points {
                        editor.set_block(block_type, bx, 0, bz, None, None);
                    }

                    current_natural.push((x, z));
                    corner_addup = (corner_addup.0 + x, corner_addup.1 + z, corner_addup.2 + 1);
                }

                previous_node = Some((x, z));
            }

            // If there are natural nodes, flood-fill the area
            if corner_addup != (0, 0, 0) {
                let polygon_coords: Vec<(i32, i32)> = way
                    .nodes
                    .iter()
                    .map(|n: &crate::osm_parser::ProcessedNode| (n.x, n.z))
                    .collect();
                let filled_area: Vec<(i32, i32)> =
                    flood_fill_area(&polygon_coords, args.timeout.as_ref());

                let mut rng: rand::prelude::ThreadRng = rand::thread_rng();

                for (x, z) in filled_area {
<<<<<<< HEAD
                    editor.set_block(block_type, x, 0, z, None, None);
                    // Make custom layer instead of dirt
=======
                    let y = ground.level(XZPoint::new(x, z));
                    editor.set_block(block_type, x, y, z, None, None);
                    // Generate custom layer instead of dirt, must be stone on the lowest level
>>>>>>> f1d3c0b9
                    match natural_type.as_str() {
                        "beach" | "sand" | "dune" => {
                            editor.set_block(SAND, x, 1, z, None, None);
                            editor.set_block(STONE, x, 2, z, None, None);
                        }
                        "glacier" => {
                            editor.set_block(PACKED_ICE, x, 1, z, None, None);
                            editor.set_block(STONE, x, 2, z, None, None);
                        }
                        "bare_rock" => {
                            editor.set_block(STONE, x, 1, z, None, None);
                            editor.set_block(STONE, x, 2, z, None, None);
                        }
                        _ => {}
                    }
<<<<<<< HEAD

                    // Generate elements for "wood" and "tree_row"
                    if natural_type == "wood" || natural_type == "tree_row" {
                        if editor.check_for_block(x, 0, z, None, Some(&[WATER])) {
                            continue;
                        }

                        let random_choice: i32 = rng.gen_range(0..26);
                        if random_choice == 25 {
                            Tree::create(editor, (x, 1, z));
                        } else if random_choice == 2 {
                            let flower_block = match rng.gen_range(1..=4) {
                                1 => RED_FLOWER,
                                2 => BLUE_FLOWER,
                                3 => YELLOW_FLOWER,
                                _ => WHITE_FLOWER,
                            };
                            editor.set_block(flower_block, x, 1, z, None, None);
                        } else if random_choice <= 1 {
                            editor.set_block(GRASS, x, 1, z, None, None);
=======
                    // Generate surface elements
                    match natural_type.as_str() {
                        "grassland" => {
                            if !editor.check_for_block(x, y, z, Some(&[GRASS_BLOCK])) {
                                continue;
                            }
                            let random_choice = rng.gen_range(0..100);
                            if random_choice < 40 {
                                if random_choice < 5 {
                                    editor.set_block(TALL_GRASS_BOTTOM, x, y + 1, z, None, None);
                                    editor.set_block(TALL_GRASS_TOP, x, y + 2, z, None, None);
                                } else {
                                    editor.set_block(GRASS, x, y + 1, z, None, None);
                                }
                            }
                        }
                        "heath" => {
                            if !editor.check_for_block(x, y, z, Some(&[GRASS_BLOCK])) {
                                continue;
                            }
                            let random_choice = rng.gen_range(0..500);
                            if random_choice < 30 {
                                if random_choice < 3 {
                                    editor.set_block(OAK_LEAVES, x, y + 1, z, None, None);
                                } else {
                                    editor.set_block(GRASS, x, y + 1, z, None, None);
                                }
                            }
>>>>>>> f1d3c0b9
                        }
                        "scrub" => {
                            if !editor.check_for_block(x, y, z, Some(&[GRASS_BLOCK])) {
                                continue;
                            }
                            let random_choice = rng.gen_range(0..500);
                            if random_choice == 0 {
                                Tree::create(editor, (x, y + 1, z));
                            } else if random_choice < 40 {
                                editor.set_block(OAK_LEAVES, x, y + 1, z, None, None);
                                if random_choice < 15 {
                                    editor.set_block(OAK_LEAVES, x, y + 2, z, None, None);
                                }
                            } else if random_choice < 300 {
                                if random_choice < 250 {
                                    editor.set_block(TALL_GRASS_BOTTOM, x, y + 1, z, None, None);
                                    editor.set_block(TALL_GRASS_TOP, x, y + 2, z, None, None);
                                } else {
                                    editor.set_block(GRASS, x, y + 1, z, None, None);
                                }
                            }
                        }
                        "tree_row" | "wood" => {
                            if editor.check_for_block(x, y, z, Some(&[WATER])) {
                                continue;
                            }
                            let random_choice: i32 = rng.gen_range(0..30);
                            if random_choice == 0 {
                                Tree::create(editor, (x, y + 1, z));
                            } else if random_choice == 1 {
                                let flower_block = match rng.gen_range(1..=4) {
                                    1 => RED_FLOWER,
                                    2 => BLUE_FLOWER,
                                    3 => YELLOW_FLOWER,
                                    _ => WHITE_FLOWER,
                                };
                                editor.set_block(flower_block, x, y + 1, z, None, None);
                            } else if random_choice <= 12 {
                                editor.set_block(GRASS, x, y + 1, z, None, None);
                            }
                        }
                        "sand" => {
                            if editor.check_for_block(x, y, z, Some(&[SAND]))
                                && rng.gen_range(0..100) == 1
                            {
                                editor.set_block(DEAD_BUSH, x, y + 1, z, None, None);
                            }
                        }
                        _ => {}
                    }
                }
            }
        }
    }
}<|MERGE_RESOLUTION|>--- conflicted
+++ resolved
@@ -77,14 +77,8 @@
                 let mut rng: rand::prelude::ThreadRng = rand::thread_rng();
 
                 for (x, z) in filled_area {
-<<<<<<< HEAD
                     editor.set_block(block_type, x, 0, z, None, None);
-                    // Make custom layer instead of dirt
-=======
-                    let y = ground.level(XZPoint::new(x, z));
-                    editor.set_block(block_type, x, y, z, None, None);
                     // Generate custom layer instead of dirt, must be stone on the lowest level
->>>>>>> f1d3c0b9
                     match natural_type.as_str() {
                         "beach" | "sand" | "dune" => {
                             editor.set_block(SAND, x, 1, z, None, None);
@@ -100,86 +94,66 @@
                         }
                         _ => {}
                     }
-<<<<<<< HEAD
 
-                    // Generate elements for "wood" and "tree_row"
-                    if natural_type == "wood" || natural_type == "tree_row" {
-                        if editor.check_for_block(x, 0, z, None, Some(&[WATER])) {
-                            continue;
-                        }
-
-                        let random_choice: i32 = rng.gen_range(0..26);
-                        if random_choice == 25 {
-                            Tree::create(editor, (x, 1, z));
-                        } else if random_choice == 2 {
-                            let flower_block = match rng.gen_range(1..=4) {
-                                1 => RED_FLOWER,
-                                2 => BLUE_FLOWER,
-                                3 => YELLOW_FLOWER,
-                                _ => WHITE_FLOWER,
-                            };
-                            editor.set_block(flower_block, x, 1, z, None, None);
-                        } else if random_choice <= 1 {
-                            editor.set_block(GRASS, x, 1, z, None, None);
-=======
                     // Generate surface elements
                     match natural_type.as_str() {
                         "grassland" => {
-                            if !editor.check_for_block(x, y, z, Some(&[GRASS_BLOCK])) {
+                            if !editor.check_for_block(x, 0, z, Some(&[GRASS_BLOCK])) {
                                 continue;
                             }
+
                             let random_choice = rng.gen_range(0..100);
                             if random_choice < 40 {
                                 if random_choice < 5 {
-                                    editor.set_block(TALL_GRASS_BOTTOM, x, y + 1, z, None, None);
-                                    editor.set_block(TALL_GRASS_TOP, x, y + 2, z, None, None);
+                                    editor.set_block(TALL_GRASS_BOTTOM, x, 1, z, None, None);
+                                    editor.set_block(TALL_GRASS_TOP, x, 2, z, None, None);
                                 } else {
-                                    editor.set_block(GRASS, x, y + 1, z, None, None);
+                                    editor.set_block(GRASS, x, 1, z, None, None);
                                 }
                             }
                         }
                         "heath" => {
-                            if !editor.check_for_block(x, y, z, Some(&[GRASS_BLOCK])) {
+                            if !editor.check_for_block(x, 0, z, Some(&[GRASS_BLOCK])) {
                                 continue;
                             }
+
                             let random_choice = rng.gen_range(0..500);
                             if random_choice < 30 {
                                 if random_choice < 3 {
-                                    editor.set_block(OAK_LEAVES, x, y + 1, z, None, None);
+                                    editor.set_block(OAK_LEAVES, x, 1, z, None, None);
                                 } else {
-                                    editor.set_block(GRASS, x, y + 1, z, None, None);
+                                    editor.set_block(GRASS, x, 1, z, None, None);
                                 }
                             }
->>>>>>> f1d3c0b9
                         }
                         "scrub" => {
-                            if !editor.check_for_block(x, y, z, Some(&[GRASS_BLOCK])) {
+                            if !editor.check_for_block(x, 0, z, Some(&[GRASS_BLOCK])) {
                                 continue;
                             }
                             let random_choice = rng.gen_range(0..500);
                             if random_choice == 0 {
-                                Tree::create(editor, (x, y + 1, z));
+                                Tree::create(editor, (x, 1, z));
                             } else if random_choice < 40 {
-                                editor.set_block(OAK_LEAVES, x, y + 1, z, None, None);
+                                editor.set_block(OAK_LEAVES, x, 1, z, None, None);
                                 if random_choice < 15 {
-                                    editor.set_block(OAK_LEAVES, x, y + 2, z, None, None);
+                                    editor.set_block(OAK_LEAVES, x, 2, z, None, None);
                                 }
                             } else if random_choice < 300 {
                                 if random_choice < 250 {
-                                    editor.set_block(TALL_GRASS_BOTTOM, x, y + 1, z, None, None);
-                                    editor.set_block(TALL_GRASS_TOP, x, y + 2, z, None, None);
+                                    editor.set_block(TALL_GRASS_BOTTOM, x, 1, z, None, None);
+                                    editor.set_block(TALL_GRASS_TOP, x, 2, z, None, None);
                                 } else {
-                                    editor.set_block(GRASS, x, y + 1, z, None, None);
+                                    editor.set_block(GRASS, x, 1, z, None, None);
                                 }
                             }
                         }
                         "tree_row" | "wood" => {
-                            if editor.check_for_block(x, y, z, Some(&[WATER])) {
+                            if editor.check_for_block(x, 0, z, Some(&[WATER])) {
                                 continue;
                             }
                             let random_choice: i32 = rng.gen_range(0..30);
                             if random_choice == 0 {
-                                Tree::create(editor, (x, y + 1, z));
+                                Tree::create(editor, (x, 1, z));
                             } else if random_choice == 1 {
                                 let flower_block = match rng.gen_range(1..=4) {
                                     1 => RED_FLOWER,
@@ -187,16 +161,16 @@
                                     3 => YELLOW_FLOWER,
                                     _ => WHITE_FLOWER,
                                 };
-                                editor.set_block(flower_block, x, y + 1, z, None, None);
+                                editor.set_block(flower_block, x, 1, z, None, None);
                             } else if random_choice <= 12 {
-                                editor.set_block(GRASS, x, y + 1, z, None, None);
+                                editor.set_block(GRASS, x, 1, z, None, None);
                             }
                         }
                         "sand" => {
-                            if editor.check_for_block(x, y, z, Some(&[SAND]))
+                            if editor.check_for_block(x, 0, z, Some(&[SAND]))
                                 && rng.gen_range(0..100) == 1
                             {
-                                editor.set_block(DEAD_BUSH, x, y + 1, z, None, None);
+                                editor.set_block(DEAD_BUSH, x, 1, z, None, None);
                             }
                         }
                         _ => {}
