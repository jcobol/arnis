use crate::args::Args;
use crate::block_definitions::{BEDROCK, DIRT, GRASS_BLOCK, STONE};
use crate::element_processing::*;
use crate::osm_parser::ProcessedElement;
use crate::world_editor::WorldEditor;
use colored::Colorize;
use indicatif::{ProgressBar, ProgressStyle};

const MIN_Y: i32 = -64;
const MAX_Y: i32 = 256;
const GROUND_LEVEL: i32 = 65;

pub fn generate_world(
    elements: Vec<ProcessedElement>,
    args: &Args,
    scale_factor_x: f64,
    scale_factor_z: f64,
) {
    println!("{} Processing data...", "[3/5]".bold());

    let region_dir: String = format!("{}/region", args.path);

<<<<<<< HEAD
    let mut editor: WorldEditor =
        WorldEditor::new(&region_dir, scale_factor_x, scale_factor_z, &args);
=======
    // Check if the region.template file exists, and download if necessary
    if !Path::new(region_template_path).exists() {
        let _ = download_region_template(region_template_path);
    }

    let mut editor: WorldEditor = WorldEditor::new(
        region_template_path,
        &region_dir,
        scale_factor_x,
        scale_factor_z,
        args,
    );
>>>>>>> 7ef7950b

    // Process data
    let process_pb: ProgressBar = ProgressBar::new(elements.len() as u64);
    process_pb.set_style(ProgressStyle::default_bar()
        .template("{spinner:.green} [{elapsed_precise}] [{bar:45.white/black}] {pos}/{len} elements ({eta}) {msg}")
        .unwrap()
        .progress_chars("█▓░"));

    for element in &elements {
        process_pb.inc(1);

        if args.debug {
            process_pb.set_message(format!(
                "(Element ID: {} / Type: {})",
                element.id(),
                element.kind()
            ));
        } else {
            process_pb.set_message("");
        }

        match element {
            ProcessedElement::Way(way) => {
                if way.tags.contains_key("building") || way.tags.contains_key("building:part") {
                    buildings::generate_buildings(
                        &mut editor,
                        way,
                        GROUND_LEVEL,
                        args.timeout.as_ref(),
                    );
                } else if way.tags.contains_key("highway") {
                    highways::generate_highways(
                        &mut editor,
                        element,
                        GROUND_LEVEL,
                        args.timeout.as_ref(),
                    );
                } else if way.tags.contains_key("landuse") {
                    landuse::generate_landuse(
                        &mut editor,
                        way,
                        GROUND_LEVEL,
                        args.timeout.as_ref(),
                    );
                } else if way.tags.contains_key("natural") {
                    natural::generate_natural(
                        &mut editor,
                        element,
                        GROUND_LEVEL,
                        args.timeout.as_ref(),
                    );
                } else if way.tags.contains_key("amenity") {
                    amenities::generate_amenities(
                        &mut editor,
                        element,
                        GROUND_LEVEL,
                        args.timeout.as_ref(),
                    );
                } else if way.tags.contains_key("leisure") {
                    leisure::generate_leisure(
                        &mut editor,
                        way,
                        GROUND_LEVEL,
                        args.timeout.as_ref(),
                    );
                } else if way.tags.contains_key("barrier") {
                    barriers::generate_barriers(&mut editor, element, GROUND_LEVEL);
                } else if way.tags.contains_key("waterway") {
                    waterways::generate_waterways(&mut editor, way, GROUND_LEVEL);
                } else if way.tags.contains_key("bridge") {
                    bridges::generate_bridges(&mut editor, way, GROUND_LEVEL);
                } else if way.tags.contains_key("railway") {
                    railways::generate_railways(&mut editor, way, GROUND_LEVEL);
                } else if way.tags.get("service") == Some(&"siding".to_string()) {
                    highways::generate_siding(&mut editor, way, GROUND_LEVEL);
                }
            }
            ProcessedElement::Node(node) => {
                if node.tags.contains_key("door") || node.tags.contains_key("entrance") {
                    doors::generate_doors(&mut editor, node, GROUND_LEVEL);
                } else if node.tags.contains_key("natural")
                    && node.tags.get("natural") == Some(&"tree".to_string())
                {
                    natural::generate_natural(
                        &mut editor,
                        element,
                        GROUND_LEVEL,
                        args.timeout.as_ref(),
                    );
                } else if node.tags.contains_key("amenity") {
                    amenities::generate_amenities(
                        &mut editor,
                        element,
                        GROUND_LEVEL,
                        args.timeout.as_ref(),
                    );
                } else if node.tags.contains_key("barrier") {
                    barriers::generate_barriers(&mut editor, element, GROUND_LEVEL);
                } else if node.tags.contains_key("highway") {
                    highways::generate_highways(
                        &mut editor,
                        element,
                        GROUND_LEVEL,
                        args.timeout.as_ref(),
                    );
                } else if node.tags.contains_key("tourism") {
                    tourisms::generate_tourisms(&mut editor, node, GROUND_LEVEL);
                }
            }
            ProcessedElement::Relation(rel) => {
                if rel.tags.contains_key("water") {
                    water_areas::generate_water_areas(&mut editor, rel, GROUND_LEVEL);
                }
            }
        }
    }

    process_pb.finish();

    // Generate ground layer
    let total_blocks: u64 = (scale_factor_x as i32 + 1) as u64 * (scale_factor_z as i32 + 1) as u64;
    let desired_updates: u64 = 1500;
    let batch_size: u64 = (total_blocks / desired_updates).max(1);

    let mut block_counter: u64 = 0;

    println!("Generating ground layer... {}", "[4/5]".bold());
    let ground_pb: ProgressBar = ProgressBar::new(total_blocks);
    ground_pb.set_style(
        ProgressStyle::default_bar()
            .template("{spinner:.green} [{elapsed_precise}] [{bar:45}] {pos}/{len} blocks ({eta})")
            .unwrap()
            .progress_chars("█▓░"),
    );

    for x in 0..=(scale_factor_x as i32) {
        for z in 0..=(scale_factor_z as i32) {
            // Use the smaller of [current block y, ground level y]
            let max_y = (MIN_Y..MAX_Y)
                .find(|y| editor.block_at(x, *y, z))
                .unwrap_or(MAX_Y)
                .min(GROUND_LEVEL);

            // 1 layer of grass
            editor.set_block(GRASS_BLOCK, x, max_y, z, None, None);

            // 3 layers of dirt
            for y in (max_y - 3)..max_y {
                editor.set_block(DIRT, x, y, z, None, None);
            }

            // n - 1 layers of stone
            for y in (MIN_Y + 1)..(max_y - 3) {
                editor.set_block(STONE, x, y, z, None, None);
            }

            // 1 layer of bedrock
            editor.set_block(BEDROCK, x, MIN_Y, z, None, None);

            block_counter += 1;
            if block_counter % batch_size == 0 {
                ground_pb.inc(batch_size);
            }
        }
    }

    ground_pb.inc(block_counter % batch_size);
    ground_pb.finish();

    // Save world
    editor.save();

    println!("{}", "Done! World generation complete.".green().bold());
}<|MERGE_RESOLUTION|>--- conflicted
+++ resolved
@@ -20,23 +20,8 @@
 
     let region_dir: String = format!("{}/region", args.path);
 
-<<<<<<< HEAD
     let mut editor: WorldEditor =
         WorldEditor::new(&region_dir, scale_factor_x, scale_factor_z, &args);
-=======
-    // Check if the region.template file exists, and download if necessary
-    if !Path::new(region_template_path).exists() {
-        let _ = download_region_template(region_template_path);
-    }
-
-    let mut editor: WorldEditor = WorldEditor::new(
-        region_template_path,
-        &region_dir,
-        scale_factor_x,
-        scale_factor_z,
-        args,
-    );
->>>>>>> 7ef7950b
 
     // Process data
     let process_pb: ProgressBar = ProgressBar::new(elements.len() as u64);
